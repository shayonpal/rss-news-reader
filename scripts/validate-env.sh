--- conflicted
+++ resolved
@@ -40,7 +40,6 @@
     set +a
     echo -e "${GREEN}✓${NC} Environment file loaded: .env"
 else
-<<<<<<< HEAD
     # Check if we're in a CI/Vercel environment
     if [[ -n "${VERCEL:-}" ]] || [[ -n "${CI:-}" ]]; then
         echo -e "${BLUE}ℹ${NC} Running in CI/Vercel environment - using system environment variables"
@@ -48,10 +47,6 @@
         echo -e "${RED}✗${NC} .env file not found!"
         exit 1
     fi
-=======
-    echo -e "${RED}✗${NC} No environment file found (.env or .env.test)!"
-    exit 1
->>>>>>> ac98ddcc
 fi
 
 echo ""
